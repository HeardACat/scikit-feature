from skfeature.utility.entropy_estimators import *
from skfeature.utility.util import reverse_argsort

def cmim(X, y, mode="rank", **kwargs):
    """
    This function implements the CMIM feature selection.
    The scoring criteria is calculated based on the formula j_cmim=I(f;y)-max_j(I(fj;f)-I(fj;f|y))

    Input
    -----
    X: {numpy array}, shape (n_samples, n_features)
        Input data, guaranteed to be a discrete numpy array
    y: {numpy array}, shape (n_samples,)
        guaranteed to be a numpy array
    kwargs: {dictionary}
        n_selected_features: {int}
            number of features to select

    Output
    ------
    F: {numpy array}, shape (n_features,)
        index of selected features, F[0] is the most important feature
    J_CMIM: {numpy array}, shape: (n_features,)
        corresponding objective function value of selected features
    MIfy: {numpy array}, shape: (n_features,)
        corresponding mutual information between selected features and response

    Reference
    ---------
    Brown, Gavin et al. "Conditional Likelihood Maximisation: A Unifying Framework for Information Theoretic Feature Selection." JMLR 2012.
    """

    n_samples, n_features = X.shape
    # index of selected features, initialized to be empty
    F = []
    # Objective function value for selected features
    J_CMIM = []
    # Mutual information between feature and response
    MIfy = []
    # indicate whether the user specifies the number of features
    is_n_selected_features_specified = False

    if 'n_selected_features' in list(kwargs.keys()):
        n_selected_features = kwargs['n_selected_features']
        is_n_selected_features_specified = True

    # t1 stores I(f;y) for each feature f
    t1 = np.zeros(n_features)

    # max stores max(I(fj;f)-I(fj;f|y)) for each feature f
    # we assign an extreme small value to max[i] ito make it is smaller than possible value of max(I(fj;f)-I(fj;f|y))
    max = -10000000*np.ones(n_features)
    for i in range(n_features):
        f = X[:, i]
        t1[i] = midd(f, y)

    # make sure that j_cmi is positive at the very beginning
    j_cmim = 1

    while True:
        if len(F) == 0:
            # select the feature whose mutual information is the largest
            idx = np.argmax(t1)
            F.append(idx)
            J_CMIM.append(t1[idx])
            MIfy.append(t1[idx])
            f_select = X[:, idx]

        if is_n_selected_features_specified:
            if len(F) == n_selected_features:
                break
        else:
            if j_cmim <= 0:
                break

        # we assign an extreme small value to j_cmim to ensure it is smaller than all possible values of j_cmim
        j_cmim = -1000000000000
        for i in range(n_features):
            if i not in F:
                f = X[:, i]
                t2 = midd(f_select, f)
                t3 = cmidd(f_select, f, y)
                if t2-t3 > max[i]:
                        max[i] = t2-t3
                # calculate j_cmim for feature i (not in F)
                t = t1[i] - max[i]
                # record the largest j_cmim and the corresponding feature index
                if t > j_cmim:
                    j_cmim = t
                    idx = i
        F.append(idx)
        J_CMIM.append(j_cmim)
        MIfy.append(t1[idx])
        f_select = X[:, idx]
<<<<<<< HEAD
    if mode=="index":
        return np.array(F)
    else:
        return reverse_argsort(F)
=======

    return np.array(F), np.array(J_CMIM), np.array(MIfy)
>>>>>>> 8efbccbf
<|MERGE_RESOLUTION|>--- conflicted
+++ resolved
@@ -92,12 +92,7 @@
         J_CMIM.append(j_cmim)
         MIfy.append(t1[idx])
         f_select = X[:, idx]
-<<<<<<< HEAD
     if mode=="index":
         return np.array(F)
     else:
-        return reverse_argsort(F)
-=======
-
-    return np.array(F), np.array(J_CMIM), np.array(MIfy)
->>>>>>> 8efbccbf
+        return reverse_argsort(F)