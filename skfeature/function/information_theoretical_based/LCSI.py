from skfeature.utility.entropy_estimators import *


def lcsi(X, y, **kwargs):
    """
    This function implements the basic scoring criteria for linear combination of shannon information term.
    The scoring criteria is calculated based on the formula j_cmi=I(f;y)-beta*sum_j(I(fj;f))+gamma*sum(I(fj;f|y))

    Input
    -----
    X: {numpy array}, shape (n_samples, n_features)
        input data, guaranteed to be a discrete data matrix
    y: {numpy array}, shape (n_samples,)
        input class labels
    kwargs: {dictionary}
        Parameters for different feature selection algorithms.
        beta: {float}
            beta is the parameter in j_cmi=I(f;y)-beta*sum(I(fj;f))+gamma*sum(I(fj;f|y))
        gamma: {float}
            gamma is the parameter in j_cmi=I(f;y)-beta*sum(I(fj;f))+gamma*sum(I(fj;f|y))
        function_name: {string}
            name of the feature selection function
        n_selected_features: {int}
            number of features to select

    Output
    ------
    F: {numpy array}, shape: (n_features,)
        index of selected features, F[0] is the most important feature
    J_CMI: {numpy array}, shape: (n_features,)
        corresponding objective function value of selected features
    MIfy: {numpy array}, shape: (n_features,)
        corresponding mutual information between selected features and response

    Reference
    ---------
    Brown, Gavin et al. "Conditional Likelihood Maximisation: A Unifying Framework for Information Theoretic Feature Selection." JMLR 2012.
    """

    n_samples, n_features = X.shape
    # index of selected features, initialized to be empty
    F = []
    # Objective function value for selected features
    J_CMI = []
    # Mutual information between feature and response
    MIfy = []
    # indicate whether the user specifies the number of features
    is_n_selected_features_specified = False
    # initialize the parameters
    if 'beta' in list(kwargs.keys()):
        beta = kwargs['beta']
    if 'gamma' in list(kwargs.keys()):
        gamma = kwargs['gamma']
    if 'n_selected_features' in list(kwargs.keys()):
        n_selected_features = kwargs['n_selected_features']
        is_n_selected_features_specified = True

    # select the feature whose j_cmi is the largest
    # t1 stores I(f;y) for each feature f
    t1 = np.zeros(n_features)
    # t2 stores sum_j(I(fj;f)) for each feature f
    t2 = np.zeros(n_features)
    # t3 stores sum_j(I(fj;f|y)) for each feature f
    t3 = np.zeros(n_features)
    for i in range(n_features):
        f = X[:, i]
        t1[i] = midd(f, y)

    # make sure that j_cmi is positive at the very beginning
    j_cmi = 1

    while True:
        if len(F) == 0:
            # select the feature whose mutual information is the largest
            idx = np.argmax(t1)
            F.append(idx)
            J_CMI.append(t1[idx])
            MIfy.append(t1[idx])
            f_select = X[:, idx]

        if is_n_selected_features_specified:
            if len(F) == n_selected_features:
                break
        else:
            if j_cmi < 0:
                break

        # we assign an extreme small value to j_cmi to ensure it is smaller than all possible values of j_cmi
<<<<<<< HEAD
        j_cmi = -1000000000000
        if 'function_name' in list(kwargs.keys()):
=======
        j_cmi = -1E30
        if 'function_name' in kwargs.keys():
>>>>>>> 8efbccbf
            if kwargs['function_name'] == 'MRMR':
                beta = 1.0 / len(F)
            elif kwargs['function_name'] == 'JMI':
                beta = 1.0 / len(F)
                gamma = 1.0 / len(F)
        for i in range(n_features):
            if i not in F:
                f = X[:, i]
                t2[i] += midd(f_select, f)
                t3[i] += cmidd(f_select, f, y)
                # calculate j_cmi for feature i (not in F)
                t = t1[i] - beta*t2[i] + gamma*t3[i]
                # record the largest j_cmi and the corresponding feature index
                if t > j_cmi:
                    j_cmi = t
                    idx = i
        F.append(idx)
        J_CMI.append(j_cmi)
        MIfy.append(t1[idx])
        f_select = X[:, idx]

    return np.array(F), np.array(J_CMI), np.array(MIfy)




<|MERGE_RESOLUTION|>--- conflicted
+++ resolved
@@ -86,13 +86,8 @@
                 break
 
         # we assign an extreme small value to j_cmi to ensure it is smaller than all possible values of j_cmi
-<<<<<<< HEAD
-        j_cmi = -1000000000000
-        if 'function_name' in list(kwargs.keys()):
-=======
         j_cmi = -1E30
         if 'function_name' in kwargs.keys():
->>>>>>> 8efbccbf
             if kwargs['function_name'] == 'MRMR':
                 beta = 1.0 / len(F)
             elif kwargs['function_name'] == 'JMI':
