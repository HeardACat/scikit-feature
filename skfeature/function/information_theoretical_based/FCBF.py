import numpy as np
from skfeature.utility.mutual_information import su_calculation
from skfeature.utility.util import reverse_argsort

def fcbf(X, y, mode="rank", **kwargs):
    """
    This function implements Fast Correlation Based Filter algorithm

    Input
    -----
    X: {numpy array}, shape (n_samples, n_features)
        input data, guaranteed to be discrete
    y: {numpy array}, shape (n_samples,)
        input class labels
    kwargs: {dictionary}
        delta: {float}
            delta is a threshold parameter, the default value of delta is 0

    Output
    ------
    F: {numpy array}, shape (n_features,)
        index of selected features, F[0] is the most important feature
    SU: {numpy array}, shape (n_features,)
        symmetrical uncertainty of selected features

    Reference
    ---------
        Yu, Lei and Liu, Huan. "Feature Selection for High-Dimensional Data: A Fast Correlation-Based Filter Solution." ICML 2003.
    """

    n_samples, n_features = X.shape
    if 'delta' in list(kwargs.keys()):
        delta = kwargs['delta']
    else:
        # the default value of delta is 0
        delta = 0

    # t1[:,0] stores index of features, t1[:,1] stores symmetrical uncertainty of features
    t1 = np.zeros((n_features, 2))
    for i in range(n_features):
        f = X[:, i]
        t1[i, 0] = i
        t1[i, 1] = su_calculation(f, y)
    s_list = np.array(t1[t1[:, 1] > delta, :], dtype=int)
    # index of selected features, initialized to be empty
    F = []
    # Symmetrical uncertainty of selected features
    SU = []
    while len(s_list) != 0:
        # select the largest su inside s_list
        idx = np.argmax(s_list[:, 1])
        # record the index of the feature with the largest su
        fp = X[:, s_list[idx, 0]]
        np.delete(s_list, idx, 0)
        F.append(s_list[idx, 0])
        SU.append(s_list[idx, 1])
        for i in s_list[:, 0]:
            fi = X[:, i]
            if su_calculation(fp, fi) >= t1[i, 1]:
                # construct the mask for feature whose su is larger than su(fp,y)
                idx = s_list[:, 0] != i
                idx = np.array([idx, idx])
                idx = np.transpose(idx)
                # delete the feature by using the mask
                s_list = s_list[idx]
                length = len(s_list)/2
<<<<<<< HEAD
                s_list = s_list.reshape((int(length), 2))
    if mode=="index":
        return np.array(F, dtype=int)
    else:
        # make sure that F is the same size??
        return reverse_argsort(F, size=X.shape[1])
=======
                s_list = s_list.reshape((length, 2))
    return np.array(F, dtype=int), np.array(SU)
>>>>>>> 8efbccbf
<|MERGE_RESOLUTION|>--- conflicted
+++ resolved
@@ -64,14 +64,9 @@
                 # delete the feature by using the mask
                 s_list = s_list[idx]
                 length = len(s_list)/2
-<<<<<<< HEAD
                 s_list = s_list.reshape((int(length), 2))
     if mode=="index":
         return np.array(F, dtype=int)
     else:
         # make sure that F is the same size??
         return reverse_argsort(F, size=X.shape[1])
-=======
-                s_list = s_list.reshape((length, 2))
-    return np.array(F, dtype=int), np.array(SU)
->>>>>>> 8efbccbf
