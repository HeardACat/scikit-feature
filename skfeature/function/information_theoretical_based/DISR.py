--- conflicted
+++ resolved
@@ -90,11 +90,7 @@
         MIfy.append(t1[idx])
         f_select = X[:, idx]
 
-<<<<<<< HEAD
     if mode=="index":
         return F
     else:
         return reverse_argsort(F, X.shape[1])
-=======
-    return np.array(F), np.array(J_DISR), np.array(MIfy)
->>>>>>> 8efbccbf
