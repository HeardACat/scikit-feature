--- conflicted
+++ resolved
@@ -1,9 +1,5 @@
-<<<<<<< HEAD
-from . import LCSI
+from skfeature.function.information_theoretical_based import LCSI
 from skfeature.utility.util import reverse_argsort
-=======
-from skfeature.function.information_theoretical_based import LCSI
->>>>>>> 8efbccbf
 
 def mrmr(X, y, mode="rank", **kwargs):
     """
@@ -36,14 +32,9 @@
         n_selected_features = kwargs['n_selected_features']
         F, J_CMI, MIfy = LCSI.lcsi(X, y, gamma=0, function_name='MRMR', n_selected_features=n_selected_features)
     else:
-<<<<<<< HEAD
-        F = LCSI.lcsi(X, y, gamma=0, function_name='MRMR')
+        F, J_CMI, MIfy = LCSI.lcsi(X, y, gamma=0, function_name='MRMR')
     if mode=="index":
         return np.array(F, dtype=int)
     else:
         # make sure that F is the same size??
         return reverse_argsort(F, size=X.shape[1])
-=======
-        F, J_CMI, MIfy = LCSI.lcsi(X, y, gamma=0, function_name='MRMR')
-    return F, J_CMI, MIfy
->>>>>>> 8efbccbf
