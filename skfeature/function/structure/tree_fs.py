import math
import numpy as np
from skfeature.utility.sparse_learning import tree_lasso_projection, tree_norm


def tree_fs(X, y, z, idx, **kwargs):
    """
    This function implements tree structured group lasso regularization with least square loss, i.e.,
    min_{w} ||Xw-Y||_2^2 + z\sum_{i}\sum_{j} h_{j}^{i}|||w_{G_{j}^{i}}|| where h_{j}^{i} is the weight for the j-th group
    from the i-th level (the root node is in level 0)

    Input
    -----
    X: {numpy array}, shape (n_samples, n_features)
        input data
    y: {numpy array}, shape (n_samples,)
        input class labels or regression target
    z: {float}
        regularization parameter of L2 norm for the non-overlapping group
    idx: {numpy array}, shape (3, n_nodes)
        3*nodes matrix, where nodes denotes the number of nodes of the tree
        idx(1,:) contains the starting index
        idx(2,:) contains the ending index
        idx(3,:) contains the corresponding weight (w_{j})
    kwargs: {dictionary}
        verbose: {boolean}
            True if user want to print out the objective function value in each iteration, false if not

    Output
    ------
        w: {numpy array}, shape (n_features,)
            weight vector
        obj: {numpy array}, shape (n_iterations,)
            objective function value during iterations
        value_gamma: {numpy array}, shape (n_iterations,)
            suitable step size during iterations

    Note for input parameter idx:
    (1) For idx, if each entry in w is a leaf node of the tree and the weight for this leaf node are the same, then
    idx[0,0] = -1 and idx[1,0] = -1, idx[2,0] denotes the common weight
    (2) In idx, the features of the left tree is smaller than the right tree (idx[0,i] is always smaller than idx[1,i])

    Reference:
        Liu, Jun, et al. "Moreau-Yosida Regularization for Grouped Tree Structure Learning." NIPS. 2010.
        Liu, Jun, et al. "SLEP: Sparse Learning with Efficient Projections." http://www.public.asu.edu/~jye02/Software/SLEP, 2009.
    """

    if 'verbose' not in kwargs:
        verbose = False
    else:
        verbose = kwargs['verbose']

    # starting point initialization
    n_samples, n_features = X.shape

    # compute X'y
    Xty = np.dot(np.transpose(X), y)

    # initialize a starting point
    w = np.zeros(n_features)

    # compute Xw = X*w
    Xw = np.dot(X, w)

    # starting the main program, the Armijo Goldstein line search scheme + accelerated gradient descent
    # initialize step size gamma = 1
    gamma = 1

    # assign wp with w, and Xwp with Xw
    Xwp = Xw
    wwp = np.zeros(n_features)
    alphap = 0
    alpha = 1

    # indicates whether the gradient step only changes a little
    flag = False

    max_iter = 1000
    value_gamma = np.zeros(max_iter)
    obj = np.zeros(max_iter)
    for iter_step in range(max_iter):
        # step1: compute search point s based on wp and w (with beta)
        beta = (alphap-1)/alpha
        s = w + beta*wwp

        # step2: line search for gamma and compute the new approximation solution w
        Xs = Xw + beta*(Xw - Xwp)
        # compute X'* Xs
        XtXs = np.dot(np.transpose(X), Xs)

        # obtain the gradient g
        G = XtXs - Xty

        # copy w and Xw to wp and Xwp
        wp = w
        Xwp = Xw

        while True:
            # let s walk in a step in the antigradient of s to get v and then do the L1/L2-norm regularized projection
            v = s - G/gamma
            # tree overlapping group lasso projection
            n_nodes = int(idx.shape[1])
            idx_tmp = idx.copy()
            idx_tmp[2, :] = idx[2, :] * z / gamma
            w = tree_lasso_projection(v, n_features, idx_tmp, n_nodes)
            # the difference between the new approximate solution w and the search point s
            v = w - s
            # compute Xw = X*w
            Xw = np.dot(X, w)
            Xv = Xw - Xs
            r_sum = np.inner(v, v)
            l_sum = np.inner(Xv, Xv)
            # determine weather the gradient step makes little improvement
            if r_sum <= 1e-20:
                flag = True
                break

            # the condition is ||Xv||_2^2 <= gamma * ||v||_2^2
            if l_sum <= r_sum*gamma:
                break
            else:
                gamma = max(2*gamma, l_sum/r_sum)
        value_gamma[iter_step] = gamma

        # step3: update alpha and alphap, and check weather converge
        alphap = alpha
        alpha = (1+math.sqrt(4*alpha*alpha+1))/2

        wwp = w - wp
        Xwy = Xw -y
        # calculate the regularization part
        tree_norm_val = tree_norm(w, n_features, idx, n_nodes)

        # function value = loss + regularization
        obj[iter_step] = np.inner(Xwy, Xwy)/2 + z*tree_norm_val

        if verbose:
<<<<<<< HEAD
            print('obj at iter {}: {}'.format(str(iter_step+1), str(obj[iter_step])))
=======
            print('obj at iter {0}: {1}'.format(iter_step+1, obj[iter_step]))
>>>>>>> 8efbccbf

        if flag is True:
            break

        # determine whether converge
        if iter_step >= 2 and math.fabs(obj[iter_step] - obj[iter_step-1]) < 1e-3:
            break

    return w, obj, value_gamma



<|MERGE_RESOLUTION|>--- conflicted
+++ resolved
@@ -135,12 +135,7 @@
         obj[iter_step] = np.inner(Xwy, Xwy)/2 + z*tree_norm_val
 
         if verbose:
-<<<<<<< HEAD
-            print('obj at iter {}: {}'.format(str(iter_step+1), str(obj[iter_step])))
-=======
             print('obj at iter {0}: {1}'.format(iter_step+1, obj[iter_step]))
->>>>>>> 8efbccbf
-
         if flag is True:
             break
 
