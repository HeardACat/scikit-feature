--- conflicted
+++ resolved
@@ -148,12 +148,7 @@
         # calculate objective function
         obj[iter_step] = np.trace(np.dot(np.dot(F.transpose(), M), F)) + gamma/4*np.linalg.norm(np.dot(F.transpose(), F)-np.identity(n_clusters), 'fro')
         if verbose:
-<<<<<<< HEAD
-            print('obj at iter ' + str(iter_step+1) + ': ' + str(obj[iter_step]))
-=======
             print('obj at iter {0}: {1}'.format(iter_step+1, obj[iter_step]))
->>>>>>> 8efbccbf
-
         if iter_step >= 1 and math.fabs(obj[iter_step] - obj[iter_step-1]) < 1e-3:
             break
     F = feature_ranking(W)
