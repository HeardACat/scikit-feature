import math
import numpy as np
from numpy import linalg as LA
from skfeature.utility.sparse_learning import euclidean_projection, calculate_l21_norm, feature_ranking, construct_label_matrix_pan
from skfeature.utility.util import reverse_argsort

def proximal_gradient_descent(X, Y_flat, z, mode="rank", **kwargs):
    """
    This function implements supervised sparse feature selection via l2,1 norm, i.e.,
    min_{W} ||XW-Y||_F^2 + z*||W||_{2,1}

    Input
    -----
    X: {numpy array}, shape (n_samples, n_features)
        input data, guaranteed to be a numpy array
    Y: {numpy array}, shape (n_samples, n_classes)
        input class labels, each row is a one-hot-coding class label
    z: {float}
        regularization parameter
    kwargs: {dictionary}
        verbose: {boolean}
            True if user want to print out the objective function value in each iteration, false if not

    Output
    ------
        W: {numpy array}, shape (n_features, n_classes)
            weight matrix
        obj: {numpy array}, shape (n_iterations,)
            objective function value during iterations
        value_gamma: {numpy array}, shape (n_iterations,)
            suitable step size during iterations

    Reference
    ---------
        Liu, Jun, et al. "Multi-Task Feature Learning Via Efficient l2,1-Norm Minimization." UAI. 2009.
    """
    def init_factor(W_norm, XW, Y, z):
        """
        Initialize the starting point of W, according to the author's code
        """
        n_samples, n_classes = XW.shape
        a = np.inner(np.reshape(XW, n_samples*n_classes), np.reshape(Y, n_samples*n_classes)) - z*W_norm
        b = LA.norm(XW, 'fro')**2
        ratio = a / b
        return ratio
    
    if 'verbose' not in kwargs:
        verbose = False
    else:
        verbose = kwargs['verbose']
    
    # convert Y_flat to one hot encoded
    Y = construct_label_matrix_pan(Y_flat)
    # starting point initialization
    n_samples, n_features = X.shape
    n_samples, n_classes = Y.shape

    # compute X'Y
    XtY = np.dot(np.transpose(X), Y)

    # initialize a starting point
    W = XtY

    # compute XW = X*W
    XW = np.dot(X, W)

    # compute l2,1 norm of W
    W_norm = calculate_l21_norm(W)

    if W_norm >= 1e-6:
        ratio = init_factor(W_norm, XW, Y, z)
        W = ratio*W
        XW = ratio*XW

    # starting the main program, the Armijo Goldstein line search scheme + accelerated gradient descent
    # initialize step size gamma = 1
    gamma = 1

    # assign Wp with W, and XWp with XW
    XWp = XW
    WWp =np.zeros((n_features, n_classes))
    alphap = 0
    alpha = 1

    # indicate whether the gradient step only changes a little
    flag = False

    max_iter = 1000
    value_gamma = np.zeros(max_iter)
    obj = np.zeros(max_iter)
    for iter_step in range(max_iter):
        # step1: compute search point S based on Wp and W (with beta)
        beta = (alphap-1)/alpha
        S = W + beta*WWp

        # step2: line search for gamma and compute the new approximation solution W
        XS = XW + beta*(XW - XWp)
        # compute X'* XS
        XtXS = np.dot(np.transpose(X), XS)
        # obtain the gradient g
        G = XtXS - XtY
        # copy W and XW to Wp and XWp
        Wp = W
        XWp = XW

        while True:
            # let S walk in a step in the antigradient of S to get V and then do the L1/L2-norm regularized projection
            V = S - G/gamma
            W = euclidean_projection(V, n_features, n_classes, z, gamma)
            # the difference between the new approximate solution W and the search point S
            V = W - S
            # compute XW = X*W
            XW = np.dot(X, W)
            XV = XW - XS
            r_sum = LA.norm(V, 'fro')**2
            l_sum = LA.norm(XV, 'fro')**2

            # determine weather the gradient step makes little improvement
            if r_sum <= 1e-20:
                flag = True
                break

            # the condition is ||XV||_2^2 <= gamma * ||V||_2^2
            if l_sum < r_sum*gamma:
                break
            else:
                gamma = max(2*gamma, l_sum/r_sum)
        value_gamma[iter_step] = gamma

        # step3: update alpha and alphap, and check weather converge
        alphap = alpha
        alpha = (1+math.sqrt(4*alpha*alpha+1))/2

        WWp = W - Wp
        XWY = XW -Y

        # calculate obj
        obj[iter_step] = LA.norm(XWY, 'fro')**2/2
        obj[iter_step] += z*calculate_l21_norm(W)

        if verbose:
<<<<<<< HEAD
            print(('obj at iter ' + str(iter_step+1) + ': ' + str(obj[iter_step])))
=======
            print('obj at iter {0}: {1}'.format(iter_step+1, obj[iter_step]))
>>>>>>> 8efbccbf

        if flag is True:
            break

        # determine weather converge
        if iter_step >= 1 and math.fabs(obj[iter_step] - obj[iter_step-1]) < 1e-3:
            break
    if mode=="raw":
        return W, obj, value_gamma
    elif mode=="rank":
        # feature vector is to sort in ascending order according to the Weight
        idx = feature_ranking(W).tolist()
        return reverse_argsort(idx, size=X.shape[1])
    else:
        print("Invalid mode {} selected, should be one of \"raw\" or \"rank\"".format(mode))
<|MERGE_RESOLUTION|>--- conflicted
+++ resolved
@@ -139,12 +139,7 @@
         obj[iter_step] += z*calculate_l21_norm(W)
 
         if verbose:
-<<<<<<< HEAD
-            print(('obj at iter ' + str(iter_step+1) + ': ' + str(obj[iter_step])))
-=======
             print('obj at iter {0}: {1}'.format(iter_step+1, obj[iter_step]))
->>>>>>> 8efbccbf
-
         if flag is True:
             break
 
